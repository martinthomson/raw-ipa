--- conflicted
+++ resolved
@@ -19,54 +19,10 @@
     RedisError(#[from] redis::RedisError),
     #[error("too many helpers")]
     TooManyHelpers,
-<<<<<<< HEAD
-    DeadThread(std::sync::mpsc::SendError<crate::net::Message>),
-    FailedThread(tokio::task::JoinError),
-    #[cfg(feature = "cli")]
-    Hex(hex::FromHexError),
-    Io(std::io::Error),
-    #[cfg(feature = "enable-serde")]
-    Serde(serde_json::Error),
-
-    // module errors
-    PipelineError(crate::pipeline::error::Error),
-}
-
-macro_rules! forward_errors {
-    {$($(#[$a:meta])* $t:path => $v:ident),* $(,)?} => {
-        $(
-            $(#[$a])*
-            impl From<$t> for Error {
-                fn from(e: $t) -> Self {
-                    Self::$v(e)
-                }
-            }
-        )*
-
-        impl std::error::Error for Error {
-            fn source(&self) -> Option<&(dyn std::error::Error + 'static)> {
-                match self {
-                    $( $(#[$a])* Self::$v(e) => Some(e), )*
-                    _ => None,
-                }
-            }
-        }
-    };
-}
-
-impl std::fmt::Display for Error {
-    fn fmt(&self, f: &mut std::fmt::Formatter<'_>) -> Result<(), std::fmt::Error> {
-        write!(f, "{:?}", self)
-    }
-}
-
-forward_errors! {
-    std::sync::mpsc::SendError<crate::net::Message> => DeadThread,
-    tokio::task::JoinError => FailedThread,
-=======
     #[error("thread died: {0}")]
     DeadThread(#[from] std::sync::mpsc::SendError<crate::net::Message>),
->>>>>>> 33b07359
+    #[error("thread failed: {0}")]
+    FailedThread(#[from] tokio::task::JoinError),
 
     #[error("failed to decode hex: {0}")]
     #[cfg(feature = "cli")]
@@ -75,14 +31,11 @@
     Io(#[from] std::io::Error),
     #[error("failed to parse json: {0}")]
     #[cfg(feature = "enable-serde")]
-<<<<<<< HEAD
-    serde_json::Error => Serde,
-    redis::RedisError => RedisError,
+    Serde(#[from] serde_json::Error),
 
-    crate::pipeline::error::Error => PipelineError,
-=======
-    Serde(#[from] serde_json::Error),
->>>>>>> 33b07359
+    // module errors
+    #[error("pipeline error: {0}")]
+    PipelineError(#[from] crate::pipeline::error::Error),
 }
 
 pub type Res<T> = Result<T, Error>;